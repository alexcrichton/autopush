import json
import time
import uuid

import cyclone.web
from autobahn.twisted.websocket import WebSocketServerProtocol
from twisted.internet import reactor
from twisted.internet.defer import (
    DeferredList,
    CancelledError
)
from twisted.internet.threads import deferToThread
from twisted.python import log


def ms_time():
    return int(time.time() * 1000)


def periodic_reporter(settings):
    settings.metrics.gauge("update.client.connections",
                           len(settings.clients))


class SimplePushServerProtocol(WebSocketServerProtocol):
    # Testing purposes
    parent_class = WebSocketServerProtocol

    def log_err(self, failure):
        log.err(failure)

    def onConnect(self, request):
<<<<<<< HEAD
        self._should_stop = False
        self.metrics = self.settings.metrics
=======
        self.metrics = self.ap_settings.metrics
>>>>>>> db62fa5d
        self.metrics.increment("client.socket.connect")
        self.uaid = None
        self.last_ping = 0
        self.accept_notification = True
        self.check_storage = False
        self.connected_at = ms_time()

        self._check_notifications = False

        # Hanger for common actions we defer
        self._notification_fetch = None
        self._register = None

        # Reflects updates sent that haven't been ack'd
        self.updates_sent = {}

        # Track notifications we don't need to delete separately
        self.direct_updates = {}
        self.channels = set()
        self.pinger = None

    #############################################################
    #                    Connection Methods
    #############################################################
    def processHandshake(self):
        """Disable host port checking on nonstandard ports since some
        clients are buggy and don't provide it"""
        port = self.ap_settings.port
        hide = port != 80 and port != 443
        if not hide:
            return self.parent_class.processHandshake(self)

        old_port = self.factory.externalPort
        try:
            self.factory.externalPort = None
            return self.parent_class.processHandshake(self)
        finally:
            self.factory.externalPort = old_port

    def onMessage(self, payload, isBinary):
        if isBinary:
            self.sendClose()
            return

        try:
            data = json.loads(payload.decode('utf8'))
        except:
            self.sendClose()
            return

        # Without a UAID, hello must be next
        if not self.uaid:
            return self.process_hello(data)

        # Ping's get a ping reply
        if data == {}:
            return self.process_ping()

        # Message needs a type
        if "messageType" not in data:
            self.sendClose()
            return

        cmd = data["messageType"]
        if cmd == "hello":
            return self.process_hello(data)
        elif cmd == "register":
            return self.process_register(data)
        elif cmd == "unregister":
            return self.process_unregister(data)
        elif cmd == "ack":
            return self.process_ack(data)
        else:
            self.sendClose()

    def onClose(self, wasClean, code, reason):
        # TODO: Any notifications directly delivered but not ack'd need
        # to be punted to an endpoint router
        uaid = getattr(self, "uaid", None)
        self._should_stop = True
        if uaid:
            self.cleanUp()

    def cleanUp(self):
        self.metrics.increment("client.socket.disconnect")
        elapsed = (ms_time() - self.connected_at) / 1000.0
        self.metrics.timing("client.socket.lifespan", duration=elapsed)
<<<<<<< HEAD

        if self.uaid and self.settings.clients.get(self.uaid) == self:
            del self.settings.clients[self.uaid]
=======
        if self.uaid and self.ap_settings.clients.get(self.uaid) == self:
            del self.ap_settings.clients[self.uaid]
>>>>>>> db62fa5d
            for defer in [self._notification_fetch, self._register]:
                if defer:
                    defer.cancel()

<<<<<<< HEAD
        # Ensure any future notification checks stop now
        self._notification_fetch = None
=======
    def returnError(self, messageType, reason, statusCode, close=True):
        self.sendJSON({"messageType": messageType,
                       "reason": reason,
                       "status": statusCode})
        if close:
            self.sendClose()
        return
>>>>>>> db62fa5d

    def sendJSON(self, body):
        self.sendMessage(json.dumps(body).encode('utf8'), False)

    #############################################################
    #                Message Processing Methods
    #############################################################
    def process_hello(self, data):
        # This must be a helo, or we kick the client
        cmd = data.get("messageType")
        if cmd != "hello":
            self.sendClose()
            return

        if self.uaid:
            self.returnError("hello", "duplicate hello", 401)
            return

        uaid = data.get("uaid")
        valid = False
        if uaid:
            try:
                valid = bool(uuid.UUID(uaid))
            except ValueError:
                pass
        if not uaid or not valid:
            uaid = str(uuid.uuid4())
        self.uaid = uaid

        connect = data.get("connect")
        if connect is not None and self.ap_settings.pinger is not None:
            self.transport.pauseProducing()
            d = deferToThread(self.ap_settings.pinger.register, uaid, connect)
            d.addCallback(self._check_router, True)
            d.addErrback(self.err_hello)
        else:
            self._check_router(False)

    def _check_router(self, paused=False):
        if paused:
            self.transport.resumeProducing()
        # User exists?
        router = self.ap_settings.router
        url = self.ap_settings.router_url

        # Attempt to register the user for this session
        self.transport.pauseProducing()
        d = deferToThread(router.register_user,
                          self.uaid, url, self.connected_at)
        d.addCallback(self.finish_hello)
        d.addErrback(self.err_hello)
        d.addErrback(self.log_err)
        self._register = d
        return d

    def err_hello(self, failure):
        self.transport.resumeProducing()
        self.returnError("hello", "error", 503)

    def finish_hello(self, result):
        self.transport.resumeProducing()
        self._register = None
        if not result:
            # Registration failed
            msg = {"messageType": "hello", "reason": "already_connected",
                   "status": 500}
            self.sendMessage(json.dumps(msg).encode('utf8'), False)
            return

        msg = {"messageType": "hello", "uaid": self.uaid, "status": 200}
        self.ap_settings.clients[self.uaid] = self
        self.sendJSON(msg)
        self.metrics.increment("updates.client.hello")
        self.process_notifications()

    def process_notifications(self, tries=0):
        # Bail immediately if we are closed.
        if self._should_stop:
            return

        # Are we already running?
        if self._notification_fetch:
            # Cancel the prior, last one wins
            self._notification_fetch.cancel()

        self._check_notifications = False

        # Prevent repeat calls
        d = deferToThread(self.ap_settings.storage.fetch_notifications,
                          self.uaid)
        d.addErrback(self.cancel_notifications)
        d.addErrback(self.error_notifications, tries, d)
        d.addCallback(self.finish_notifications)
        self._notification_fetch = d

    def cancel_notifications(self, fail):
        # Don't do anything else, we got cancelled
        fail.trap(CancelledError)

    def error_notifications(self, fail, tries, d):
        # Ignore errors, but we must re-run this if it failed
        self.log_err(fail)

        # If we're running, and its not us, or we already were cleared, then
        # don't reschedule
        if self._notification_fetch is not d:
            return

        self._notification_fetch = None
        self._check_notifications = False
        if tries < 3:
            # Exponential back-off on retries
            self._notification_success = False
            reactor.callLater(tries*2+1, self.process_notifications, tries+1)

    def finish_notifications(self, notifs):
        self._notification_fetch = None

        updates = []
        notifs = notifs or []
        # Track outgoing, screen out things we've seen that weren't
        # ack'd yet
        for s in notifs:
            chid = s['chid']
            version = int(s['version'])
            if self.updates_sent.get(chid, 0) >= version:
                continue
            self.updates_sent[chid] = version
            updates.append({"channelID": chid, "version": version})
        if updates:
            # If we need to send notifications, we now expect a response
            # before any more notification processing
            self.accept_notification = False
            msg = {"messageType": "notification", "updates": updates}
            self.sendJSON(msg)

        # Were we told to check notifications again?
        if self._check_notifications:
            self._check_notifications = False
            reactor.callLater(1, self.process_notifications)

    def process_ping(self):
        now = time.time()
        if now - self.last_ping < self.ap_settings.min_ping_interval:
            self.metrics.increment("updates.client.too_many_pings")
            return self.sendClose()
        self.last_ping = now
        self.metrics.increment("updates.client.ping")
        return self.sendMessage("{}", False)

    def process_register(self, data):
        if "channelID" not in data:
            return self.bad_message("register")
        chid = data["channelID"]
        try:
            uuid.UUID(chid)
        except ValueError:
            return self.bad_message("register")
        self.transport.pauseProducing()

        d = deferToThread(
            self.ap_settings.makeEndpoint,
            self.uaid,
            chid)
        d.addCallbacks(self.finish_register, self.error_register,
                       callbackArgs=(chid,))

    def error_register(self, fail):
        self.transport.resumeProducing()
        msg = {"messageType": "register", "status": 500}
        self.sendJSON(msg)

    def finish_register(self, endpoint, chid):
        self.transport.resumeProducing()
        msg = {"messageType": "register",
               "channelID": chid,
               "pushEndpoint": endpoint,
               "status": 200
               }
        self.sendJSON(msg)
        self.metrics.increment("updates.client.register")

    def process_unregister(self, data):
        if "channelID" not in data:
            return self.bad_message("unregister")
        chid = data["channelID"]
        try:
            uuid.UUID(chid)
        except ValueError:
            return self.bad_message("unregister")

        self.metrics.increment("updates.client.unregister")

        # Delete any record from storage, we don't wait for this
        d = deferToThread(self.ap_settings.storage.delete_notification,
                          self.uaid, chid)
        d.addBoth(self.force_delete, chid)
        data["status"] = 200
        self.sendJSON(data)

    def force_delete(self, result, chid):
        """Forces another delete call through until it works"""
        if result not in [True, False]:
            # This is an exception, log it
            self.log_err(result)

        d = deferToThread(self.ap_settings.storage.delete_notification,
                          self.uaid, chid)
        d.addErrback(self.force_delete, chid)

    def process_ack(self, data):
        updates = data.get("updates")
        if not updates or not isinstance(updates, list):
            return

        self.metrics.increment("updates.client.ack")
        defers = []
        for update in updates:
            chid = update.get("channelID")
            version = update.get("version")
            if not chid or not version:
                continue

            skip = False
            # We always need to delete direct updates
            if self.direct_updates.get(chid) == version:
                del self.direct_updates[chid]
                skip = True

            # If this is the same as a version we sent, delete
            # as well
            if self.updates_sent.get(chid) == version:
                del self.updates_sent[chid]
            else:
                # An ack for something we aren't tracking?
                continue

            if skip:
                continue

            # Attempt to delete this notification from storage
            storage = self.ap_settings.storage

            # TODO: Check result here, and do something if this delete fails
            # like maybe do a new storage check
            d = deferToThread(storage.delete_notification,
                              self.uaid, chid, version)
            d.addCallback(self.check_ack, self.uaid, chid, version)
            d.addErrback(self.log_err)
            defers.append(d)

        # If that was the last ack we were expecting, we're clear now
        if not self.updates_sent:
            self.accept_notification = True

        if defers:
            self.transport.pauseProducing()
            dl = DeferredList(defers)
            dl.addBoth(self.check_missed_notifications)

    def check_ack(self, result, uaid, chid, version):
        if result:
            return None

        # Retry the operation and return its new deferred
        d = deferToThread(self.ap_settings.storage.delete_notification, uaid,
                          chid, version)
        d.addCallback(self.check_ack, uaid, chid, version)
        d.addErrback(self.log_err)
        return d

    def check_missed_notifications(self, results):
        # Resume consuming ack's
        self.transport.resumeProducing()

        # If they're all ack'd, we will send notifications again
        if not self.updates_sent:
            self.accept_notification = True

            # Should we check again?
            if self._check_notifications:
                self.process_notifications()

    def bad_message(self, typ):
        msg = {"messageType": typ, "status": 401}
        self.sendJSON(msg)

    ####################################
    # Utility function for external use
    def send_notifications(self, updates):
        toSend = []
        for update in updates:
            channel_id, version = update["channelID"], update["version"]
            if (
                channel_id in self.updates_sent and
                self.updates_sent[channel_id] > version
            ):
                # Already sent a newer version for this channel, so don't
                # update our versioning
                continue

            # Otherwise we can record we sent this version
            self.direct_updates[channel_id] = version
            self.updates_sent[channel_id] = version
            toSend.append(update)

        if toSend:
            msg = {"messageType": "notification", "updates": toSend}
            self.sendJSON(msg)
            self.accept_notification = False


class RouterHandler(cyclone.web.RequestHandler):
    def put(self, uaid):
        settings = self.ap_settings
        client = settings.clients.get(uaid)
        if not client:
            self.set_status(404)
            settings.metrics.increment("updates.router.disconnected")
            return self.write("Client not connected.")

        if not client.accept_notification:
            self.set_status(503)
            settings.metrics.increment("updates.router.busy")
            return self.write("Client busy.")

        updates = json.loads(self.request.body)
        client.send_notifications(updates)
        settings.metrics.increment("updates.router.received")
        return self.write("Client accepted for delivery")


class NotificationHandler(cyclone.web.RequestHandler):
    def put(self, uaid):
        client = self.ap_settings.clients.get(uaid)
        settings = self.ap_settings
        if not client:
            self.set_status(404)
            settings.metrics.increment("updates.notification.disconnected")
            return self.write("Client not connected.")

        if not client.accept_notification:
            # Client already busy waiting for stuff, flag for check
            client._check_notifications = True
            self.set_status(202)
            settings.metrics.increment("updates.notification.flagged")
            return self.write("Flagged for Notification check")

        # Client is online and idle, start a notification check
        client.process_notifications()
        settings.metrics.increment("updates.notification.checking")
        self.write("Notification check started")<|MERGE_RESOLUTION|>--- conflicted
+++ resolved
@@ -30,12 +30,8 @@
         log.err(failure)
 
     def onConnect(self, request):
-<<<<<<< HEAD
         self._should_stop = False
-        self.metrics = self.settings.metrics
-=======
         self.metrics = self.ap_settings.metrics
->>>>>>> db62fa5d
         self.metrics.increment("client.socket.connect")
         self.uaid = None
         self.last_ping = 0
@@ -123,30 +119,18 @@
         self.metrics.increment("client.socket.disconnect")
         elapsed = (ms_time() - self.connected_at) / 1000.0
         self.metrics.timing("client.socket.lifespan", duration=elapsed)
-<<<<<<< HEAD
-
-        if self.uaid and self.settings.clients.get(self.uaid) == self:
-            del self.settings.clients[self.uaid]
-=======
         if self.uaid and self.ap_settings.clients.get(self.uaid) == self:
             del self.ap_settings.clients[self.uaid]
->>>>>>> db62fa5d
             for defer in [self._notification_fetch, self._register]:
                 if defer:
                     defer.cancel()
 
-<<<<<<< HEAD
-        # Ensure any future notification checks stop now
-        self._notification_fetch = None
-=======
     def returnError(self, messageType, reason, statusCode, close=True):
         self.sendJSON({"messageType": messageType,
                        "reason": reason,
                        "status": statusCode})
         if close:
             self.sendClose()
-        return
->>>>>>> db62fa5d
 
     def sendJSON(self, body):
         self.sendMessage(json.dumps(body).encode('utf8'), False)
