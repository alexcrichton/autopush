--- conflicted
+++ resolved
@@ -153,16 +153,13 @@
             router_read_throughput = 0
             router_write_throughput = 0
             resolve_hostname = False
-<<<<<<< HEAD
             # UDP
             wake_pem = "test"
             wake_timeout = 10
             wake_server = "http://example.com"
-=======
             message_tablename = "None"
             message_read_throughput = 0
             message_write_throughput = 0
->>>>>>> 3861209e
 
         ap = make_settings(arg)
         eq_(ap.routers["gcm"].gcm.api_key, arg.gcm_apikey)
