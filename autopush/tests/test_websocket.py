import json
import time
import uuid

import twisted.internet.base
from boto.dynamodb2.exceptions import (
    ProvisionedThroughputExceededException,
)
from cyclone.web import Application
from mock import Mock, patch
from moto import mock_dynamodb2
from nose.tools import (eq_, ok_)
from txstatsd.metrics.metrics import Metrics
from twisted.internet import reactor
from twisted.internet.defer import Deferred
from twisted.internet.error import ConnectError
from twisted.trial import unittest

from autopush.settings import AutopushSettings
from autopush.websocket import (
    SimplePushServerProtocol,
    RouterHandler,
    NotificationHandler,
    WebSocketServerProtocol,
)


mock_dynamodb2 = mock_dynamodb2()


def setUp():
    mock_dynamodb2.start()


def tearDown():
    mock_dynamodb2.stop()


class WebsocketTestCase(unittest.TestCase):
    def setUp(self):
        twisted.internet.base.DelayedCall.debug = True
        self.proto = SimplePushServerProtocol()

        settings = AutopushSettings(
            hostname="localhost",
            statsd_host=None,
        )
        self.proto.ap_settings = settings
        self.proto.sendMessage = self.send_mock = Mock()
        self.orig_close = self.proto.sendClose
        self.proto.sendClose = self.close_mock = Mock()
        self.proto.transport = self.transport_mock = Mock()
        self.proto.closeHandshakeTimeout = 0
        settings.metrics = Mock(spec=Metrics)

    def _connect(self):
        # Do not call agent
        self.proto.ap_settings.agent = Mock()
        self.proto.onConnect(None)

    def _send_message(self, msg):
        self.proto.onMessage(json.dumps(msg).encode('utf8'), False)

    def _wait_for_message(self, d):
        args = self.send_mock.call_args_list
        if len(args) < 1:
            reactor.callLater(0.1, self._wait_for_message, d)
            return

        args = self.send_mock.call_args_list.pop(0)
        return d.callback(args)

    def _wait_for_close(self, d):  # pragma: nocover
        if self.close_mock.call_args is not None:
            d.callback(True)
            return

        reactor.callLater(0.1, self._wait_for_close, d)

    def _check_response(self, func):
        """Waits for a message to be sent, and runs the func with it"""
        def handle_message(result):
            args, _ = result
            func(json.loads(args[0]))
        d = Deferred()
        d.addCallback(handle_message)
        self._wait_for_message(d)
        return d

    def test_exc_catcher(self):
        self.proto.log_err = Mock()
        req = Mock()

        def raise_error(*args, **kwargs):
            raise Exception("Oops")

        req.headers.get.side_effect = raise_error

        with self.assertRaises(Exception):
            self.proto.onConnect(req)

        req.headers.get.assert_called_with("user-agent")

    @patch("autopush.websocket.reactor")
    def test_autoping_no_uaid(self, mock_reactor):
        # restore our sendClose
        WebSocketServerProtocol.sendClose = self.proto.sendClose
        WebSocketServerProtocol._sendAutoPing = Mock()
        self.proto.sendClose = self.orig_close
        self._connect()
        self.proto._sendAutoPing()
<<<<<<< HEAD
        assert(mock_reactor.callLater.called)
        assert(WebSocketServerProtocol.sendClose.called)
=======
        eq_(mock_reactor.callLater.called, True)
        eq_(WebSocketServerProtocol.sendClose.called, True)
>>>>>>> 4d3f8298

    @patch("autopush.websocket.reactor")
    def test_autoping_uaid_not_in_clients(self, mock_reactor):
        # restore our sendClose
        WebSocketServerProtocol.sendClose = self.proto.sendClose
        WebSocketServerProtocol._sendAutoPing = Mock()
        self.proto.sendClose = self.orig_close
        self._connect()
        self.proto.uaid = str(uuid.uuid4())
        self.proto._sendAutoPing()
<<<<<<< HEAD
        assert(mock_reactor.callLater.called)
        assert(WebSocketServerProtocol.sendClose.called)
=======
        eq_(mock_reactor.callLater.called, True)
        eq_(WebSocketServerProtocol.sendClose.called, True)
>>>>>>> 4d3f8298

    @patch("autopush.websocket.reactor")
    def test_nuke_connection(self, mock_reactor):
        self.proto.transport = Mock()
        self._connect()
        self.proto.state = ""
        self.proto.uaid = str(uuid.uuid4())
        self.proto.nukeConnection()
        mock_reactor.callLater.assert_called_with(60, self.proto.verifyNuke)

    @patch("autopush.websocket.reactor")
    def test_nuke_connection_shutdown_ran(self, mock_reactor):
        self.proto.transport = Mock()
        self._connect()
        self.proto.uaid = str(uuid.uuid4())
        self.proto._shutdown_ran = True
        self.proto.nukeConnection()
        eq_(len(mock_reactor.mock_calls), 0)

    def test_verify_nuke(self):
        self._connect()
        self.proto.verifyNuke()
        eq_(len(self.proto.ap_settings.metrics.mock_calls), 2)

    def test_verify_nuke_shutdown_ran(self):
        self._connect()
        self.proto._shutdown_ran = True
        self.proto.verifyNuke()
        # Should be 1 from connect
        eq_(len(self.proto.ap_settings.metrics.mock_calls), 1)

    def test_producer_interface(self):
        self._connect()
        self.proto.pauseProducing()
        eq_(self.proto.paused, True)
        self.proto.resumeProducing()
        eq_(self.proto.paused, False)
        eq_(self.proto._should_stop, False)
        self.proto.stopProducing()
        eq_(self.proto.paused, True)
        eq_(self.proto._should_stop, True)

    def test_headers_locate(self):
        from autobahn.websocket.protocol import ConnectionRequest
        req = ConnectionRequest("localhost", {"user-agent": "Me"},
                                "localhost", "/", {}, "1", "localhost",
                                [], [])
        self.proto.onConnect(req)
        eq_(self.proto._user_agent, "Me")

    def test_reporter(self):
        from autopush.websocket import periodic_reporter
        self.proto.ap_settings.factory = Mock()
        periodic_reporter(self.proto.ap_settings)

        # Verify metric increase of nothing
        calls = self.proto.ap_settings.metrics.method_calls
        eq_(len(calls), 4)
        name, args, _ = calls[0]
        eq_(name, "gauge")
        eq_(args, ("update.client.writers", 0))

    def test_handeshake_sub(self):
        self.proto.ap_settings.port = 8080
        self.proto.factory = Mock(externalPort=80)

        def check_subbed(s):
            eq_(self.proto.factory.externalPort, None)
            return False

        self.proto.parent_class = Mock(**{"processHandshake.side_effect":
                                          check_subbed})
        self.proto.processHandshake()
        eq_(self.proto.factory.externalPort, 80)

    def test_handshake_nosub(self):
        self.proto.ap_settings.port = 80
        self.proto.factory = Mock(externalPort=80)

        def check_subbed(s):
            eq_(self.proto.factory.externalPort, 80)
            return False

        self.proto.parent_class = Mock(**{"processHandshake.side_effect":
                                          check_subbed})
        self.proto.processHandshake()
        eq_(self.proto.factory.externalPort, 80)

    def test_binary_msg(self):
        self.proto.onMessage(b"asdfasdf", True)
        d = Deferred()
        d.addCallback(lambda x: True)
        self._wait_for_close(d)
        return d

    def test_not_dict(self):
        self.proto.onMessage("[]", False)
        d = Deferred()
        d.addCallback(lambda x: True)
        self._wait_for_close(d)
        return d

    def test_bad_json(self):
        self.proto.onMessage("}{{bad_json!!", False)
        d = Deferred()
        d.addCallback(lambda x: True)
        self._wait_for_close(d)
        return d

    def test_no_messagetype_after_hello(self):
        self._connect()
        self.proto.uaid = "asdf"
        self._send_message(dict(data="wassup"))

        def check_result(result):
            eq_(result, True)
        d = Deferred()
        d.addCallback(check_result)
        self._wait_for_close(d)
        return d

    def test_unknown_messagetype(self):
        self._connect()
        self.proto.uaid = "asdf"
        self._send_message(dict(messageType="wassup"))

        def check_result(result):
            eq_(result, True)
        d = Deferred()
        d.addCallback(check_result)
        self._wait_for_close(d)
        return d

    def test_close_with_cleanup(self):
        self._connect()
        self.proto.uaid = "asdf"
        self.proto.ap_settings.clients["asdf"] = self.proto

        # Stick a mock on
        notif_mock = Mock()
        self.proto._callbacks.append(notif_mock)
        self.proto.onClose(True, None, None)
        eq_(len(self.proto.ap_settings.clients), 0)
        eq_(len(list(notif_mock.mock_calls)), 1)
        name, _, _ = notif_mock.mock_calls[0]
        eq_(name, "cancel")

    def test_close_with_delivery_cleanup(self):
        self._connect()
        self.proto.uaid = str(uuid.uuid4())
        self.proto.ap_settings.clients["asdf"] = self.proto
        chid = str(uuid.uuid4())

        # Stick an un-acked direct notification in
        self.proto.direct_updates[chid] = 12

        # Apply some mocks
        self.proto.ap_settings.storage.save_notification = Mock()
        self.proto.ap_settings.router.get_uaid = mock_get = Mock()
        self.proto.ap_settings.agent = mock_agent = Mock()
        mock_get.return_value = dict(node_id="localhost:2000")

        # Close the connection
        self.proto.onClose(True, None, None)

        d = Deferred()

        def wait_for_agent_call():  # pragma: nocover
            if not mock_agent.mock_calls:
                reactor.callLater(0.1, wait_for_agent_call)

            self.flushLoggedErrors()
            d.callback(True)
        reactor.callLater(0.1, wait_for_agent_call)
        return d

    def test_close_with_delivery_cleanup_and_no_get_result(self):
        self._connect()
        self.proto.uaid = str(uuid.uuid4())
        self.proto.ap_settings.clients["asdf"] = self.proto
        chid = str(uuid.uuid4())

        # Stick an un-acked direct notification in
        self.proto.direct_updates[chid] = 12

        # Apply some mocks
        self.proto.ap_settings.storage.save_notification = Mock()
        self.proto.ap_settings.router.get_uaid = mock_get = Mock()
        self.proto.metrics = mock_metrics = Mock()
        mock_get.return_value = False

        # Close the connection
        self.proto.onClose(True, None, None)

        d = Deferred()

        def wait_for_agent_call():  # pragma: nocover
            if not mock_metrics.mock_calls:
                reactor.callLater(0.1, wait_for_agent_call)

            mock_metrics.increment.assert_called_with(
                "error.notify_uaid_failure", tags=None)
            d.callback(True)
        reactor.callLater(0.1, wait_for_agent_call)
        return d

    def test_close_with_delivery_cleanup_and_no_node_id(self):
        self._connect()
        self.proto.uaid = str(uuid.uuid4())
        self.proto.ap_settings.clients["asdf"] = self.proto
        chid = str(uuid.uuid4())

        # Stick an un-acked direct notification in
        self.proto.direct_updates[chid] = 12

        # Apply some mocks
        self.proto.ap_settings.storage.save_notification = Mock()
        self.proto.ap_settings.router.get_uaid = mock_get = Mock()
        mock_get.return_value = mock_node_get = Mock()
        mock_node_get.get.return_value = None

        # Close the connection
        self.proto.onClose(True, None, None)

        d = Deferred()

        def wait_for_agent_call():  # pragma: nocover
            if not mock_node_get.mock_calls:
                reactor.callLater(0.1, wait_for_agent_call)

            d.callback(True)
        reactor.callLater(0.1, wait_for_agent_call)
        return d

    def test_hello(self):
        self._connect()
        self._send_message(dict(messageType="hello", channelIDs=[]))

        def check_result(msg):
            eq_(msg["status"], 200)
        return self._check_response(check_result)

    def test_hello_with_uaid(self):
        self._connect()
        uaid = str(uuid.uuid4())
        self._send_message(dict(messageType="hello", channelIDs=[],
                                uaid=uaid))

        def check_result(msg):
            eq_(msg["status"], 200)
            eq_(msg["uaid"], uaid)
        return self._check_response(check_result)

    def test_hello_with_uaid_no_hypen(self):
        self._connect()
        uaid = str(uuid.uuid4()).replace('-', '')
        self._send_message(dict(messageType="hello", channelIDs=[],
                                uaid=uaid))

        def check_result(msg):
            eq_(msg["status"], 200)
            eq_(msg["uaid"], uaid)
        return self._check_response(check_result)

    def test_hello_with_bad_uaid(self):
        self._connect()
        uaid = "ajsidlfjlsdjflasjjailsdf"
        self._send_message(dict(messageType="hello", channelIDs=[],
                                uaid=uaid))

        def check_result(msg):
            eq_(msg["status"], 200)
            assert msg["uaid"] != uaid
        return self._check_response(check_result)

    def test_hello_failure(self):
        self._connect()
        # Fail out the register_user call
        router = self.proto.ap_settings.router
        router.table.connection.update_item = Mock(side_effect=KeyError)

        self._send_message(dict(messageType="hello", channelIDs=[]))

        def check_result(msg):
            eq_(msg["status"], 503)
            eq_(msg["reason"], "error")
            self.flushLoggedErrors()

        return self._check_response(check_result)

    def test_hello_check_fail(self):
        self._connect()

        # Fail out the register_user call
        self.proto.ap_settings.router.register_user = \
            Mock(return_value=(False, {}))

        self._send_message(dict(messageType="hello", channelIDs=[]))

        def check_result(msg):
            eq_(msg["status"], 500)
            eq_(msg["reason"], "already_connected")
        return self._check_response(check_result)

    def test_hello_dupe(self):
        self._connect()
        self._send_message(dict(messageType="hello", channelIDs=[]))

        d = Deferred()
        d.addCallback(lambda x: True)

        def check_second_hello(msg):
            eq_(msg["status"], 401)
            d.callback(True)

        def check_first_hello(msg):
            eq_(msg["status"], 200)
            # Send another hello
            self._send_message(dict(messageType="hello", channelIDs=[]))
            self._check_response(check_second_hello)
        f = self._check_response(check_first_hello)
        f.addErrback(lambda x: d.errback(x))
        return d

    def test_hello_udp(self):
        self._connect()
        self._send_message(dict(messageType="hello", channelIDs=[],
                                wakeup_host={"ip": "127.0.0.1",
                                             "port": 9999},
                                mobilenetwork={"mcc": "hammer",
                                               "mnc": "banana",
                                               "netid": "gorp",
                                               "ignored": "ok"}))

        def check_result(msg):
            eq_(msg["status"], 200)
            eq_(self.proto.wake_data, {
                'data': {"ip": "127.0.0.1", "port": 9999, "mcc": "hammer",
                         "mnc": "banana", "netid": "gorp"}})
        return self._check_response(check_result)

    def test_not_hello(self):
        self._connect()
        self._send_message(dict(messageType="wooooo"))

        def check_result(result):
            eq_(result, True)
        d = Deferred()
        d.addCallback(check_result)
        self._wait_for_close(d)
        return d

    def test_ping(self):
        self._connect()
        self._send_message(dict(messageType="hello", channelIDs=[]))

        d = Deferred()

        def check_ping_result(msg):
            eq_(msg, {})
            d.callback(True)

        def check_result(msg):
            eq_(msg["status"], 200)
            self._send_message({})
            g = self._check_response(check_ping_result)
            g.addErrback(lambda x: d.errback(x))

        f = self._check_response(check_result)
        f.addErrback(lambda x: d.errback(x))
        return d

    def test_ping_pong_delay(self):
        self._connect()
        self.proto.last_ping = time.time() - 8
        f = Deferred()
        d = self.proto.process_ping()
        # This should be a deferred
        ok_(d is not None)
        d.addBoth(lambda x: f.callback(x))
        return f

    def test_deferToLater(self):
        self._connect()

        def fail():
            raise twisted.internet.defer.CancelledError

        def fail2(fail):  # pragma: nocover
            self.fail("Failed to trap error")

        def check_result(result):
            pass

        d = self.proto.deferToLater(0, fail)
        d.addCallback(check_result)
        d.addErrback(fail2)
        ok_(d is not None)

    def test_register(self):
        self._connect()
        self._send_message(dict(messageType="hello", channelIDs=[]))

        d = Deferred()
        d.addCallback(lambda x: True)

        self.proto.waker = Mock()
        self.proto.waker.check_active = Mock()
        self.proto.waker.set_active = Mock()

        def check_register_result(msg):
            eq_(msg["status"], 200)
            eq_(msg["messageType"], "register")
            assert "pushEndpoint" in msg
            d.callback(True)

        def check_hello_result(msg):
            assert "messageType" in msg
            self._send_message(dict(messageType="register",
                                    channelID=str(uuid.uuid4())))
            self._check_response(check_register_result)

        f = self._check_response(check_hello_result)
        f.addErrback(lambda x: d.errback(x))
        return d

    def test_register_no_chid(self):
        self._connect()
        self._send_message(dict(messageType="hello", channelIDs=[]))

        d = Deferred()
        d.addCallback(lambda x: True)

        def check_register_result(msg):
            eq_(msg["status"], 401)
            eq_(msg["messageType"], "register")
            d.callback(True)

        def check_hello_result(msg):
            assert "messageType" in msg
            self._send_message(dict(messageType="register"))
            self._check_response(check_register_result)

        f = self._check_response(check_hello_result)
        f.addErrback(lambda x: d.errback(x))
        return d

    def test_register_bad_chid(self):
        self._connect()
        self._send_message(dict(messageType="hello", channelIDs=[]))

        d = Deferred()
        d.addCallback(lambda x: True)

        def check_register_result(msg):
            eq_(msg["status"], 401)
            eq_(msg["messageType"], "register")
            d.callback(True)

        def check_hello_result(msg):
            assert "messageType" in msg
            self._send_message(dict(messageType="register", channelID="oof"))
            self._check_response(check_register_result)

        f = self._check_response(check_hello_result)
        f.addErrback(lambda x: d.errback(x))
        return d

    def test_register_bad_crypto(self):
        self._connect()
        self.proto.uaid = str(uuid.uuid4())

        def throw_error(*args, **kwargs):
            raise Exception("Crypto explosion")

        self.proto.ap_settings.fernet = Mock(
            **{"encrypt.side_effect": throw_error})
        self._send_message(dict(messageType="register",
                                channelID=str(uuid.uuid4())))

        d = Deferred()
        d.addCallback(lambda x: True)

        def check_register_result(msg):
            eq_(msg["status"], 500)
            eq_(msg["messageType"], "register")
            d.callback(True)

        f = self._check_response(check_register_result)
        f.addErrback(lambda x: d.errback(x))
        return d

    def test_register_kill_others(self):
        self._connect()
        mock_agent = Mock()
        self.proto.ap_settings.agent = mock_agent
        nodeId = "http://otherhost"
        uaid = "deadbeef-0000-0000-0000-000000000000"
        self.proto.uaid = uaid
        connected = int(time.time())
        res = dict(node_id=nodeId, connected_at=connected, uaid=uaid)
        self.proto._check_other_nodes((True, res))
        mock_agent.request.assert_called_with(
            "DELETE",
            "%s/notif/%s/%s" % (nodeId, uaid, connected))

    def test_register_kill_others_fail(self):
        self._connect()

        d = Deferred()
        self.proto.ap_settings.agent.request.return_value = d
        nodeId = "http://otherhost"
        uaid = "deadbeef-0000-0000-0000-000000000000"
        self.proto.uaid = uaid
        connected = int(time.time())
        res = dict(node_id=nodeId, connected_at=connected, uaid=uaid)
        self.proto._check_other_nodes((True, res))
        d.errback(ConnectError())
        return d

    def test_check_kill_self(self):
        self._connect()
        mock_agent = Mock()
        self.proto.ap_settings.agent = mock_agent
        nodeId = "http://localhost"
        uaid = "deadbeef-0000-0000-0000-000000000000"
        # Test that the 'existing' connection is newer than the current one.
        connected = int(time.time() * 1000)
        ca = connected + 30000
        ff = Mock()
        ff.connected_at = ca
        self.proto.ap_settings.clients = {uaid: ff}
        self.sendClose = Mock()
        self.proto.sendClose = Mock()
        self.proto.uaid = uaid
        res = dict(node_id=nodeId, connected_at=connected, uaid=uaid)
        self.proto._check_other_nodes((True, res))
        # the current one should be dropped.
        eq_(ff.sendClose.call_count, 0)
        eq_(self.proto.sendClose.call_count, 1)

    def test_check_kill_existing(self):
        self._connect()
        mock_agent = Mock()
        self.proto.ap_settings.agent = mock_agent
        nodeId = "http://localhost"
        uaid = "deadbeef-0000-0000-0000-000000000000"
        # Test that the 'existing' connection is older than the current one.
        connected = int(time.time() * 1000)
        ca = connected - 30000
        ff = Mock()
        ff.connected_at = ca
        self.proto.ap_settings.clients = {uaid: ff}
        self.proto.sendClose = Mock()
        self.proto.uaid = uaid
        res = dict(node_id=nodeId, connected_at=connected, uaid=uaid)
        self.proto._check_other_nodes((True, res))
        # the existing one should be dropped.
        eq_(ff.sendClose.call_count, 1)
        eq_(self.proto.sendClose.call_count, 0)

    def test_ws_unregister(self):
        self._connect()
        self._send_message(dict(messageType="hello", channelIDs=[]))

        d = Deferred()
        d.addCallback(lambda x: True)
        chid = str(uuid.uuid4())

        def check_unregister_result(msg):
            eq_(msg["status"], 200)
            eq_(msg["channelID"], chid)
            d.callback(True)

        def check_hello_result(msg):
            eq_(msg["messageType"], "hello")
            eq_(msg["status"], 200)
            self._send_message(dict(messageType="unregister",
                                    channelID=chid))
            self._check_response(check_unregister_result)

        f = self._check_response(check_hello_result)
        f.addErrback(lambda x: d.errback(x))
        return d

    def test_ws_unregister_without_chid(self):
        self._connect()
        self.proto.uaid = str(uuid.uuid4())
        self._send_message(dict(messageType="unregister"))

        d = Deferred()
        d.addCallback(lambda x: True)

        def check_unregister_result(msg):
            eq_(msg["status"], 401)
            eq_(msg["messageType"], "unregister")
            d.callback(True)

        f = self._check_response(check_unregister_result)
        f.addErrback(lambda x: d.errback(x))
        return d

    def test_ws_unregister_bad_chid(self):
        self._connect()
        self.proto.uaid = str(uuid.uuid4())
        self._send_message(dict(messageType="unregister",
                                channelID="}{$@!asdf"))

        d = Deferred()

        def check_unregister_result(msg):
            eq_(msg["status"], 401)
            eq_(msg["messageType"], "unregister")
            d.callback(True)

        f = self._check_response(check_unregister_result)
        f.addErrback(lambda x: d.errback(x))
        return d

    def test_ws_unregister_fail(self):
        patcher = patch('autopush.websocket.log', spec=True)
        mock_log = patcher.start()
        self._connect()
        self.proto.uaid = str(uuid.uuid4())
        chid = str(uuid.uuid4())

        d = Deferred()
        d.addBoth(lambda x: patcher.stop())

        # Replace storage delete with call to fail
        table = self.proto.ap_settings.storage.table
        delete = table.delete_item

        def raise_exception(*args, **kwargs):
            # Stick the original back
            table.delete_item = delete
            raise Exception("Connection problem?")

        table.delete_item = Mock(side_effect=raise_exception)
        self._send_message(dict(messageType="unregister",
                                channelID=chid))

        def wait_for_times():  # pragma: nocover
            if len(mock_log.mock_calls) > 0:
                eq_(len(mock_log.mock_calls), 1)
                d.callback(True)
                return
            reactor.callLater(0.1, wait_for_times)

        reactor.callLater(0.1, wait_for_times)
        return d

    def test_notification(self):
        self._connect()
        self.proto.uaid = str(uuid.uuid4())
        chid = str(uuid.uuid4())

        # Send ourself a notification
        payload = [{"channelID": chid, "version": 10}]
        self.proto.send_notifications(payload)

        # Check the call result
        args = self.send_mock.call_args
        assert args is not None
        self.send_mock.reset_mock()

        msg = json.loads(args[0][0])
        eq_(msg["messageType"], "notification")
        assert "updates" in msg
        eq_(len(msg["updates"]), 1)
        update = msg["updates"][0]
        eq_(update["channelID"], chid)
        eq_(update["version"], 10)

        # Verify outgoing queue in sent directly
        eq_(len(self.proto.direct_updates), 1)

    def test_notification_avoid_newer_delivery(self):
        self._connect()
        self.proto.uaid = str(uuid.uuid4())

        chid = str(uuid.uuid4())
        self.proto.updates_sent[chid] = 14

        # Send ourself a notification
        payload = [{"channelID": chid, "version": 10}]
        self.proto.send_notifications(payload)

        # Check the call result
        args = self.send_mock.call_args
        eq_(args, None)

    def test_notification_retains_no_dash(self):
        self._connect()

        uaid = str(uuid.uuid4()).replace('-', '')
        chid = str(uuid.uuid4()).replace('-', '')

        storage = self.proto.ap_settings.storage
        storage.save_notification(uaid, chid, 10)
        self._send_message(dict(messageType="hello", channelIDs=[], uaid=uaid))

        d = Deferred()

        def check_notif_result(msg):
            eq_(msg["messageType"], "notification")
            updates = msg["updates"]
            eq_(len(updates), 1)
            eq_(updates[0]["channelID"], chid)
            eq_(updates[0]["version"], 10)
            d.callback(True)

        def check_hello_result(msg):
            eq_(msg["status"], 200)

            # Now wait for the notification
            nd = self._check_response(check_notif_result)
            nd.addErrback(lambda x: d.errback(x))

        f = self._check_response(check_hello_result)
        f.addErrback(lambda x: d.errback(x))
        return d

    def test_ack(self):
        self._connect()
        self._send_message(dict(messageType="hello", channelIDs=[]))

        d = Deferred()
        chid = str(uuid.uuid4())

        # stick a notification to ack in
        self.proto.direct_updates[chid] = 12
        self.proto.updates_sent[chid] = 12

        def check_hello_result(msg):
            eq_(msg["status"], 200)

            # Send our ack
            self._send_message(dict(messageType="ack",
                                    updates=[{"channelID": chid,
                                              "version": 12}]))

            # Verify it was cleared out
            eq_(len(self.proto.direct_updates), 0)
            d.callback(True)

        f = self._check_response(check_hello_result)
        f.addErrback(lambda x: d.errback(x))
        return d

    def test_ack_fails_first_time(self):
        self._connect()
        self.proto.uaid = str(uuid.uuid4())

        class FailFirst(object):
            def __init__(self):
                self.tries = 0

            def __call__(self, *args, **kwargs):
                if self.tries == 0:
                    self.tries += 1
                    return False
                else:
                    return True

        self.proto.ap_settings.storage = Mock(
            **{"delete_notification.side_effect": FailFirst()})

        chid = str(uuid.uuid4())

        # stick a notification to ack in
        self.proto.updates_sent[chid] = 12

        # Send our ack
        self._send_message(dict(messageType="ack",
                                updates=[{"channelID": chid,
                                          "version": 12}]))

        # Ask for a notification check again
        self.proto.process_notifications = Mock()
        self.proto._check_notifications = True

        d = Deferred()

        def wait_for_delete():  # pragma: nocover
            calls = self.transport_mock.mock_calls
            if len(calls) < 2:
                reactor.callLater(0.1, wait_for_delete)
                return

            eq_(self.proto.updates_sent, {})
            process_calls = self.proto.process_notifications.mock_calls
            eq_(len(process_calls), 1)
            d.callback(True)

        reactor.callLater(0.1, wait_for_delete)
        return d

    def test_ack_missing_updates(self):
        self._connect()
        self.proto.uaid = str(uuid.uuid4())
        self.proto.sendJSON = Mock()

        self._send_message(dict(messageType="ack"))

        calls = self.proto.sendJSON.call_args_list
        eq_(len(calls), 0)

    def test_ack_missing_chid_version(self):
        self._connect()
        self.proto.uaid = str(uuid.uuid4())

        self._send_message(dict(messageType="ack",
                                updates=[{"something": 2}]))

        calls = self.send_mock.call_args_list
        eq_(len(calls), 0)

    def test_ack_untracked(self):
        self._connect()
        self.proto.uaid = str(uuid.uuid4())

        self._send_message(dict(messageType="ack",
                                updates=[{"channelID": str(uuid.uuid4()),
                                          "version": 10}]))

        calls = self.send_mock.call_args_list
        eq_(len(calls), 0)

    def test_process_notifications(self):
        twisted.internet.base.DelayedCall.debug = True
        self._connect()
        self.proto.uaid = str(uuid.uuid4())

        # Swap out fetch_notifications
        self.proto.ap_settings.storage.fetch_notifications = Mock(
            return_value=[]
        )

        self.proto.process_notifications()

        # Grab a reference to it
        notif_d = self.proto._notification_fetch

        # Run it again to trigger the cancel
        self.proto.process_notifications()

        # Tag on our own to follow up
        d = Deferred()

        # Ensure we catch error outs from either call
        notif_d.addErrback(lambda x: d.errback(x))

        def wait(result):
            eq_(self.proto._notification_fetch, None)
            d.callback(True)
        self.proto._notification_fetch.addCallback(wait)
        self.proto._notification_fetch.addErrback(lambda x: d.errback(x))
        return d

    def test_process_notification_error(self):
        self._connect()
        self.proto.uaid = str(uuid.uuid4())

        def throw_error(*args, **kwargs):
            raise ProvisionedThroughputExceededException(None, None)

        self.proto.ap_settings.storage = Mock(
            **{"fetch_notifications.side_effect": throw_error})
        self.proto.process_notifications()
        self.proto._check_notifications = True

        # Now replace process_notifications so it won't be
        # run again
        self.proto.process_notifications = Mock()
        d = Deferred()

        def wait_for_process():
            calls = self.proto.process_notifications.mock_calls
            if len(calls) > 0:
                self.flushLoggedErrors()
                d.callback(True)
            else:
                reactor.callLater(0.1, wait_for_process)

        def check_error(result):
            eq_(self.proto._check_notifications, False)

            # Now schedule the checker to wait for the next
            # process_notifications call
            reactor.callLater(0.1, wait_for_process)

        self.proto._notification_fetch.addBoth(check_error)
        return d

    def test_process_notif_doesnt_run_when_paused(self):
        self._connect()
        self.proto.uaid = str(uuid.uuid4())
        self.proto.pauseProducing()
        with patch("autopush.websocket.reactor") as mr:
            self.proto.process_notifications()
            ok_(mr.callLater.mock_calls > 0)

    def test_process_notif_doesnt_run_after_stop(self):
        self._connect()
        self.proto.uaid = str(uuid.uuid4())
        self.proto._should_stop = True
        self.proto.process_notifications()
        eq_(self.proto._notification_fetch, None)

    def test_process_notif_paused_on_finish(self):
        self._connect()
        self.proto.uaid = str(uuid.uuid4())
        self.proto.pauseProducing()
        with patch("autopush.websocket.reactor") as mr:
            self.proto.finish_notifications(None)
            ok_(mr.callLater.mock_calls > 0)

    def test_notification_results(self):
        # Populate the database for ourself
        uaid = str(uuid.uuid4())
        chid = str(uuid.uuid4())
        chid2 = str(uuid.uuid4())
        chid3 = str(uuid.uuid4())
        storage = self.proto.ap_settings.storage
        storage.save_notification(uaid, chid, 12)
        storage.save_notification(uaid, chid2, 8)
        storage.save_notification(uaid, chid3, 9)

        self._connect()
        # Indicate we saw a newer direct version of chid2, and an older direct
        # version of chid3
        self.proto.direct_updates[chid2] = 9
        self.proto.direct_updates[chid3] = 8

        self._send_message(dict(messageType="hello", channelIDs=[],
                                uaid=uaid))

        d = Deferred()

        def check_notifs(msg):
            eq_(msg["messageType"], "notification")
            eq_(len(msg["updates"]), 2)
            for update in msg["updates"]:
                uchid = update["channelID"]
                ver = update["version"]
                if uchid == chid:
                    eq_(ver, 12)
                elif uchid == chid3:
                    eq_(ver, 9)
                self.assert_(uchid in [chid, chid3])
            d.callback(True)

        def check_result(msg):
            eq_(msg["status"], 200)
            eq_(msg["messageType"], "hello")

            # Now wait for the notification results
            nd = self._check_response(check_notifs)
            nd.addErrback(lambda x: d.errback(x))

        cd = self._check_response(check_result)
        cd.addErrback(lambda x: d.errback(x))
        return d

    def test_notification_dont_deliver_after_ack(self):
        self._connect()

        uaid = str(uuid.uuid4())
        chid = str(uuid.uuid4())

        storage = self.proto.ap_settings.storage
        storage.save_notification(uaid, chid, 10)

        self._send_message(dict(messageType="hello", channelIDs=[], uaid=uaid))

        d = Deferred()

        def wait_for_clear():
            if self.proto.updates_sent:  # pragma: nocover
                reactor.callLater(0.1, wait_for_clear)
                return

            # Accepting again
            eq_(self.proto.updates_sent, {})

            # Check that storage is clear
            notifs = storage.fetch_notifications(uaid)
            eq_(len(notifs), 0)
            d.callback(True)

        def check_notif_result(msg):
            eq_(msg["messageType"], "notification")
            updates = msg["updates"]
            eq_(len(updates), 1)
            eq_(updates[0]["channelID"], chid)
            eq_(updates[0]["version"], 10)
            # Send our ack
            self._send_message(dict(messageType="ack",
                                    updates=[{"channelID": chid,
                                              "version": 10}]))

            # Wait for updates to be cleared and notifications accepted again
            reactor.callLater(0.1, wait_for_clear)

        def check_hello_result(msg):
            eq_(msg["status"], 200)

            # Now wait for the notification
            nd = self._check_response(check_notif_result)
            nd.addErrback(lambda x: d.errback(x))
        f = self._check_response(check_hello_result)
        f.addErrback(lambda x: d.errback(x))
        return d

    def test_notification_dont_deliver(self):
        # Populate the database for ourself
        uaid = str(uuid.uuid4())
        chid = str(uuid.uuid4())
        storage = self.proto.ap_settings.storage
        storage.save_notification(uaid, chid, 12)

        self._connect()
        self._send_message(dict(messageType="hello", channelIDs=[],
                                uaid=uaid))

        d = Deferred()

        def check_mock_call():
            calls = self.proto.process_notifications.mock_calls
            if len(calls) < 1:
                reactor.callLater(0.1, check_mock_call)
                return

            eq_(len(calls), 1)
            d.callback(True)

        def check_call(result):
            send_calls = self.send_mock.mock_calls
            # There should be one, for the hello response
            # No notifications should've been delivered after
            # this notifiation check
            eq_(len(send_calls), 1)

            # Now we wait for the mock call to run
            reactor.callLater(0.1, check_mock_call)

        # Run immediately after hello was processed
        def after_hello(result):
            # Setup updates_sent to avoid a notification send
            self.proto.updates_sent[chid] = 14

            # Notification check has started, indicate to check
            # notifications again
            self.proto._check_notifications = True

            # Now replace process_notifications so it won't be
            # run again
            self.proto.process_notifications = Mock()

            # Chain our check for the call
            self.proto._notification_fetch.addBoth(check_call)
            self.proto._notification_fetch.addErrback(lambda x: d.errback(x))
        self.proto._register.addCallback(after_hello)
        self.proto._register.addErrback(lambda x: d.errback(x))
        return d


class RouterHandlerTestCase(unittest.TestCase):
    def setUp(self):
        twisted.internet.base.DelayedCall.debug = True

        self.ap_settings = AutopushSettings(
            hostname="localhost",
            statsd_host=None,
        )
        self.ap_settings.metrics = Mock(spec=Metrics)
        h = RouterHandler
        h.ap_settings = self.ap_settings
        self.mock_request = Mock()
        self.handler = h(Application(), self.mock_request)
        self.handler.set_status = self.status_mock = Mock()
        self.handler.write = self.write_mock = Mock()

    def test_client_connected(self):
        uaid = str(uuid.uuid4())
        self.mock_request.body = "{}"
        self.ap_settings.clients[uaid] = client_mock = Mock()
        client_mock.paused = False
        self.handler.put(uaid)
        eq_(len(self.write_mock.mock_calls), 1)
        eq_(len(client_mock.mock_calls), 1)

    def test_client_not_connected(self):
        uaid = str(uuid.uuid4())
        self.mock_request.body = "{}"
        self.handler.put(uaid)
        eq_(len(self.write_mock.mock_calls), 1)
        eq_(len(self.status_mock.mock_calls), 1)
        eq_(self.status_mock.call_args, ((404,),))

    def test_client_connected_but_busy(self):
        uaid = str(uuid.uuid4())
        self.mock_request.body = "{}"
        self.ap_settings.clients[uaid] = client_mock = Mock()
        client_mock.accept_notification = False
        self.handler.put(uaid)
        eq_(len(self.write_mock.mock_calls), 1)
        eq_(len(self.status_mock.mock_calls), 1)
        eq_(self.status_mock.call_args, ((503,),))


class NotificationHandlerTestCase(unittest.TestCase):
    def setUp(self):
        twisted.internet.base.DelayedCall.debug = True

        self.ap_settings = AutopushSettings(
            hostname="localhost",
            statsd_host=None,
        )
        self.ap_settings.metrics = Mock(spec=Metrics)
        h = NotificationHandler
        h.ap_settings = self.ap_settings
        self.mock_request = Mock()
        self.handler = h(Application(), self.mock_request)
        self.handler.set_status = self.status_mock = Mock()
        self.handler.write = self.write_mock = Mock()

    def test_connected_and_free(self):
        uaid = str(uuid.uuid4())
        self.mock_request.body = "{}"
        self.ap_settings.clients[uaid] = client_mock = Mock()
        client_mock.paused = False
        self.handler.put(uaid)
        eq_(len(self.write_mock.mock_calls), 1)
        eq_(len(client_mock.mock_calls), 1)

    def test_connected_and_busy(self):
        uaid = str(uuid.uuid4())
        self.mock_request.body = "{}"
        self.ap_settings.clients[uaid] = client_mock = Mock()
        client_mock.paused = True
        client_mock._check_notifications = False
        self.handler.put(uaid)
        eq_(len(self.write_mock.mock_calls), 1)
        eq_(client_mock._check_notifications, True)
        eq_(self.status_mock.call_args, ((202,),))

    def test_not_connected(self):
        uaid = str(uuid.uuid4())
        self.mock_request.body = "{}"
        self.handler.put(uaid)
        eq_(len(self.write_mock.mock_calls), 1)
        eq_(self.status_mock.call_args, ((404,),))

    def test_delete(self):
        uaid = str(uuid.uuid4())
        now = int(time.time() * 1000)
        self.ap_settings.clients[uaid] = mock_client = Mock()
        mock_client.connected_at = now
        mock_client.sendClose = Mock()
        self.handler.delete(uaid, "", now)
<<<<<<< HEAD
        assert(mock_client.sendClose.called)
=======
        eq_(mock_client.sendClose.called, True)
>>>>>>> 4d3f8298
<|MERGE_RESOLUTION|>--- conflicted
+++ resolved
@@ -109,13 +109,8 @@
         self.proto.sendClose = self.orig_close
         self._connect()
         self.proto._sendAutoPing()
-<<<<<<< HEAD
         assert(mock_reactor.callLater.called)
         assert(WebSocketServerProtocol.sendClose.called)
-=======
-        eq_(mock_reactor.callLater.called, True)
-        eq_(WebSocketServerProtocol.sendClose.called, True)
->>>>>>> 4d3f8298
 
     @patch("autopush.websocket.reactor")
     def test_autoping_uaid_not_in_clients(self, mock_reactor):
@@ -126,13 +121,8 @@
         self._connect()
         self.proto.uaid = str(uuid.uuid4())
         self.proto._sendAutoPing()
-<<<<<<< HEAD
         assert(mock_reactor.callLater.called)
         assert(WebSocketServerProtocol.sendClose.called)
-=======
-        eq_(mock_reactor.callLater.called, True)
-        eq_(WebSocketServerProtocol.sendClose.called, True)
->>>>>>> 4d3f8298
 
     @patch("autopush.websocket.reactor")
     def test_nuke_connection(self, mock_reactor):
@@ -1295,8 +1285,4 @@
         mock_client.connected_at = now
         mock_client.sendClose = Mock()
         self.handler.delete(uaid, "", now)
-<<<<<<< HEAD
-        assert(mock_client.sendClose.called)
-=======
-        eq_(mock_client.sendClose.called, True)
->>>>>>> 4d3f8298
+        assert(mock_client.sendClose.called)